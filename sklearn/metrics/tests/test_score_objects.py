import pickle

import numpy as np

from sklearn.utils.testing import assert_almost_equal
from sklearn.utils.testing import assert_array_equal
from sklearn.utils.testing import assert_raises
from sklearn.utils.testing import assert_raises_regexp
from sklearn.utils.testing import assert_true
from sklearn.utils.testing import ignore_warnings
from sklearn.utils.testing import assert_not_equal

from sklearn.base import BaseEstimator
from sklearn.metrics import (f1_score, r2_score, roc_auc_score, fbeta_score,
                             log_loss, precision_score, recall_score)
from sklearn.metrics.cluster import adjusted_rand_score
from sklearn.metrics.scorer import (check_scoring, _PredictScorer,
                                    _passthrough_scorer)
from sklearn.metrics import make_scorer, get_scorer, SCORERS
from sklearn.svm import LinearSVC
from sklearn.pipeline import make_pipeline
from sklearn.cluster import KMeans
from sklearn.dummy import DummyRegressor
from sklearn.linear_model import Ridge, LogisticRegression
from sklearn.tree import DecisionTreeClassifier, DecisionTreeRegressor
from sklearn.datasets import make_blobs
from sklearn.datasets import make_classification
from sklearn.datasets import make_multilabel_classification
from sklearn.datasets import load_diabetes
from sklearn.cross_validation import train_test_split, cross_val_score
from sklearn.grid_search import GridSearchCV
from sklearn.multiclass import OneVsRestClassifier


REGRESSION_SCORERS = ['r2', 'mean_absolute_error', 'mean_squared_error',
                      'median_absolute_error']

CLF_SCORERS = ['accuracy', 'f1', 'f1_weighted', 'f1_macro', 'f1_micro',
               'roc_auc', 'average_precision', 'precision',
               'precision_weighted', 'precision_macro', 'precision_micro',
               'recall', 'recall_weighted', 'recall_macro', 'recall_micro',
               'log_loss',
               'adjusted_rand_score'  # not really, but works
               ]

MULTILABEL_ONLY_SCORERS = ['precision_samples', 'recall_samples', 'f1_samples']


class EstimatorWithoutFit(object):
    """Dummy estimator to test check_scoring"""
    pass


class EstimatorWithFit(BaseEstimator):
    """Dummy estimator to test check_scoring"""
    def fit(self, X, y):
        return self


class EstimatorWithFitAndScore(object):
    """Dummy estimator to test check_scoring"""
    def fit(self, X, y):
        return self

    def score(self, X, y):
        return 1.0


class EstimatorWithFitAndPredict(object):
    """Dummy estimator to test check_scoring"""
    def fit(self, X, y):
        self.y = y
        return self

    def predict(self, X):
        return self.y


class DummyScorer(object):
    """Dummy scorer that always returns 1."""
    def __call__(self, est, X, y):
        return 1


def test_check_scoring():
    # Test all branches of check_scoring
    estimator = EstimatorWithoutFit()
    pattern = (r"estimator should a be an estimator implementing 'fit' method,"
               r" .* was passed")
    assert_raises_regexp(TypeError, pattern, check_scoring, estimator)

    estimator = EstimatorWithFitAndScore()
    estimator.fit([[1]], [1])
    scorer = check_scoring(estimator)
    assert_true(scorer is _passthrough_scorer)
    assert_almost_equal(scorer(estimator, [[1]], [1]), 1.0)

    estimator = EstimatorWithFitAndPredict()
    estimator.fit([[1]], [1])
    pattern = (r"If no scoring is specified, the estimator passed should have"
               r" a 'score' method\. The estimator .* does not\.")
    assert_raises_regexp(TypeError, pattern, check_scoring, estimator)

    scorer = check_scoring(estimator, "accuracy")
    assert_almost_equal(scorer(estimator, [[1]], [1]), 1.0)

    estimator = EstimatorWithFit()
    scorer = check_scoring(estimator, "accuracy")
    assert_true(isinstance(scorer, _PredictScorer))

    estimator = EstimatorWithFit()
    scorer = check_scoring(estimator, allow_none=True)
    assert_true(scorer is None)


def test_check_scoring_gridsearchcv():
    # test that check_scoring works on GridSearchCV and pipeline.
    # slightly redundant non-regression test.

    grid = GridSearchCV(LinearSVC(), param_grid={'C': [.1, 1]})
    scorer = check_scoring(grid, "f1")
    assert_true(isinstance(scorer, _PredictScorer))

    pipe = make_pipeline(LinearSVC())
    scorer = check_scoring(pipe, "f1")
    assert_true(isinstance(scorer, _PredictScorer))

    # check that cross_val_score definitely calls the scorer
    # and doesn't make any assumptions about the estimator apart from having a
    # fit.
    scores = cross_val_score(EstimatorWithFit(), [[1], [2], [3]], [1, 0, 1],
                             scoring=DummyScorer())
    assert_array_equal(scores, 1)


def test_make_scorer():
    # Sanity check on the make_scorer factory function.
    f = lambda *args: 0
    assert_raises(ValueError, make_scorer, f, needs_threshold=True,
                  needs_proba=True)


def test_classification_scores():
    # Test classification scorers.
    X, y = make_blobs(random_state=0, centers=2)
    X_train, X_test, y_train, y_test = train_test_split(X, y, random_state=0)
    clf = LinearSVC(random_state=0)
    clf.fit(X_train, y_train)

    for prefix, metric in [('f1', f1_score), ('precision', precision_score),
                           ('recall', recall_score)]:

        score1 = get_scorer('%s_weighted' % prefix)(clf, X_test, y_test)
        score2 = metric(y_test, clf.predict(X_test), pos_label=None,
                        average='weighted')
        assert_almost_equal(score1, score2)

        score1 = get_scorer('%s_macro' % prefix)(clf, X_test, y_test)
        score2 = metric(y_test, clf.predict(X_test), pos_label=None,
                        average='macro')
        assert_almost_equal(score1, score2)

        score1 = get_scorer('%s_micro' % prefix)(clf, X_test, y_test)
        score2 = metric(y_test, clf.predict(X_test), pos_label=None,
                        average='micro')
        assert_almost_equal(score1, score2)

        score1 = get_scorer('%s' % prefix)(clf, X_test, y_test)
        score2 = metric(y_test, clf.predict(X_test), pos_label=1)
        assert_almost_equal(score1, score2)

    # test fbeta score that takes an argument
    scorer = make_scorer(fbeta_score, beta=2)
    score1 = scorer(clf, X_test, y_test)
    score2 = fbeta_score(y_test, clf.predict(X_test), beta=2)
    assert_almost_equal(score1, score2)

    # test that custom scorer can be pickled
    unpickled_scorer = pickle.loads(pickle.dumps(scorer))
    score3 = unpickled_scorer(clf, X_test, y_test)
    assert_almost_equal(score1, score3)

    # smoke test the repr:
    repr(fbeta_score)


def test_regression_scorers():
    # Test regression scorers.
    diabetes = load_diabetes()
    X, y = diabetes.data, diabetes.target
    X_train, X_test, y_train, y_test = train_test_split(X, y, random_state=0)
    clf = Ridge()
    clf.fit(X_train, y_train)
    score1 = get_scorer('r2')(clf, X_test, y_test)
    score2 = r2_score(y_test, clf.predict(X_test))
    assert_almost_equal(score1, score2)


def test_thresholded_scorers():
    # Test scorers that take thresholds.
    X, y = make_blobs(random_state=0, centers=2)
    X_train, X_test, y_train, y_test = train_test_split(X, y, random_state=0)
    clf = LogisticRegression(random_state=0)
    clf.fit(X_train, y_train)
    score1 = get_scorer('roc_auc')(clf, X_test, y_test)
    score2 = roc_auc_score(y_test, clf.decision_function(X_test))
    score3 = roc_auc_score(y_test, clf.predict_proba(X_test)[:, 1])
    assert_almost_equal(score1, score2)
    assert_almost_equal(score1, score3)

    logscore = get_scorer('log_loss')(clf, X_test, y_test)
    logloss = log_loss(y_test, clf.predict_proba(X_test))
    assert_almost_equal(-logscore, logloss)

    # same for an estimator without decision_function
    clf = DecisionTreeClassifier()
    clf.fit(X_train, y_train)
    score1 = get_scorer('roc_auc')(clf, X_test, y_test)
    score2 = roc_auc_score(y_test, clf.predict_proba(X_test)[:, 1])
    assert_almost_equal(score1, score2)

    # test with a regressor (no decision_function)
    reg = DecisionTreeRegressor()
    reg.fit(X_train, y_train)
    score1 = get_scorer('roc_auc')(reg, X_test, y_test)
    score2 = roc_auc_score(y_test, reg.predict(X_test))
    assert_almost_equal(score1, score2)

    # Test that an exception is raised on more than two classes
    X, y = make_blobs(random_state=0, centers=3)
    X_train, X_test, y_train, y_test = train_test_split(X, y, random_state=0)
    clf.fit(X_train, y_train)
    assert_raises(ValueError, get_scorer('roc_auc'), clf, X_test, y_test)


def test_thresholded_scorers_multilabel_indicator_data():
    # Test that the scorer work with multilabel-indicator format
    # for multilabel and multi-output multi-class classifier
<<<<<<< HEAD
    X, y = make_multilabel_classification(return_indicator=True,
                                          allow_unlabeled=False,
=======
    X, y = make_multilabel_classification(allow_unlabeled=False,
>>>>>>> cd12906c
                                          random_state=0)
    X_train, X_test, y_train, y_test = train_test_split(X, y, random_state=0)

    # Multi-output multi-class predict_proba
    clf = DecisionTreeClassifier()
    clf.fit(X_train, y_train)
    y_proba = clf.predict_proba(X_test)
    score1 = get_scorer('roc_auc')(clf, X_test, y_test)
    score2 = roc_auc_score(y_test, np.vstack(p[:, -1] for p in y_proba).T)
    assert_almost_equal(score1, score2)

    # Multi-output multi-class decision_function
    # TODO Is there any yet?
    clf = DecisionTreeClassifier()
    clf.fit(X_train, y_train)
    clf._predict_proba = clf.predict_proba
    clf.predict_proba = None
    clf.decision_function = lambda X: [p[:, 1] for p in clf._predict_proba(X)]

    y_proba = clf.decision_function(X_test)
    score1 = get_scorer('roc_auc')(clf, X_test, y_test)
    score2 = roc_auc_score(y_test, np.vstack(p for p in y_proba).T)
    assert_almost_equal(score1, score2)

    # Multilabel predict_proba
    clf = OneVsRestClassifier(DecisionTreeClassifier())
    clf.fit(X_train, y_train)
    score1 = get_scorer('roc_auc')(clf, X_test, y_test)
    score2 = roc_auc_score(y_test, clf.predict_proba(X_test))
    assert_almost_equal(score1, score2)

    # Multilabel decision function
    clf = OneVsRestClassifier(LinearSVC(random_state=0))
    clf.fit(X_train, y_train)
    score1 = get_scorer('roc_auc')(clf, X_test, y_test)
    score2 = roc_auc_score(y_test, clf.decision_function(X_test))
    assert_almost_equal(score1, score2)


def test_unsupervised_scorers():
    # Test clustering scorers against gold standard labeling.
    # We don't have any real unsupervised Scorers yet.
    X, y = make_blobs(random_state=0, centers=2)
    X_train, X_test, y_train, y_test = train_test_split(X, y, random_state=0)
    km = KMeans(n_clusters=3)
    km.fit(X_train)
    score1 = get_scorer('adjusted_rand_score')(km, X_test, y_test)
    score2 = adjusted_rand_score(y_test, km.predict(X_test))
    assert_almost_equal(score1, score2)


@ignore_warnings
def test_raises_on_score_list():
    # Test that when a list of scores is returned, we raise proper errors.
    X, y = make_blobs(random_state=0)
    f1_scorer_no_average = make_scorer(f1_score, average=None)
    clf = DecisionTreeClassifier()
    assert_raises(ValueError, cross_val_score, clf, X, y,
                  scoring=f1_scorer_no_average)
    grid_search = GridSearchCV(clf, scoring=f1_scorer_no_average,
                               param_grid={'max_depth': [1, 2]})
    assert_raises(ValueError, grid_search.fit, X, y)


@ignore_warnings
def test_scorer_sample_weight():
    # Test that scorers support sample_weight or raise sensible errors

    # Unlike the metrics invariance test, in the scorer case it's harder
    # to ensure that, on the classifier output, weighted and unweighted
    # scores really should be unequal.
    X, y = make_classification(random_state=0)
    _, y_ml = make_multilabel_classification(n_samples=X.shape[0],
                                             random_state=0)
    split = train_test_split(X, y, y_ml, random_state=0)
    X_train, X_test, y_train, y_test, y_ml_train, y_ml_test = split

    sample_weight = np.ones_like(y_test)
    sample_weight[:10] = 0

    # get sensible estimators for each metric
    sensible_regr = DummyRegressor(strategy='median')
    sensible_regr.fit(X_train, y_train)
    sensible_clf = DecisionTreeClassifier(random_state=0)
    sensible_clf.fit(X_train, y_train)
    sensible_ml_clf = DecisionTreeClassifier(random_state=0)
    sensible_ml_clf.fit(X_train, y_ml_train)
    estimator = dict([(name, sensible_regr)
                      for name in REGRESSION_SCORERS] +
                     [(name, sensible_clf)
                      for name in CLF_SCORERS] +
                     [(name, sensible_ml_clf)
                      for name in MULTILABEL_ONLY_SCORERS])

    for name, scorer in SCORERS.items():
        if name in MULTILABEL_ONLY_SCORERS:
            target = y_ml_test
        else:
            target = y_test
        try:
            weighted = scorer(estimator[name], X_test, target,
                              sample_weight=sample_weight)
            ignored = scorer(estimator[name], X_test[10:], target[10:])
            unweighted = scorer(estimator[name], X_test, target)
            assert_not_equal(weighted, unweighted,
                             msg="scorer {0} behaves identically when "
                             "called with sample weights: {1} vs "
                             "{2}".format(name, weighted, unweighted))
            assert_almost_equal(weighted, ignored,
                                err_msg="scorer {0} behaves differently when "
                                "ignoring samples and setting sample_weight to"
                                " 0: {1} vs {2}".format(name, weighted,
                                                        ignored))

        except TypeError as e:
            assert_true("sample_weight" in str(e),
                        "scorer {0} raises unhelpful exception when called "
                        "with sample weights: {1}".format(name, str(e)))<|MERGE_RESOLUTION|>--- conflicted
+++ resolved
@@ -236,12 +236,7 @@
 def test_thresholded_scorers_multilabel_indicator_data():
     # Test that the scorer work with multilabel-indicator format
     # for multilabel and multi-output multi-class classifier
-<<<<<<< HEAD
-    X, y = make_multilabel_classification(return_indicator=True,
-                                          allow_unlabeled=False,
-=======
     X, y = make_multilabel_classification(allow_unlabeled=False,
->>>>>>> cd12906c
                                           random_state=0)
     X_train, X_test, y_train, y_test = train_test_split(X, y, random_state=0)
 
